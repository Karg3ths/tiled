/*
 * mapobjectmodel.cpp
 * Copyright 2012, Tim Baker <treectrl@hotmail.com>
 * Copyright 2012-2017, Thorbjørn Lindeijer <bjorn@lindeijer.nl>
 *
 * This file is part of Tiled.
 *
 * This program is free software; you can redistribute it and/or modify it
 * under the terms of the GNU General Public License as published by the Free
 * Software Foundation; either version 2 of the License, or (at your option)
 * any later version.
 *
 * This program is distributed in the hope that it will be useful, but WITHOUT
 * ANY WARRANTY; without even the implied warranty of MERCHANTABILITY or
 * FITNESS FOR A PARTICULAR PURPOSE.  See the GNU General Public License for
 * more details.
 *
 * You should have received a copy of the GNU General Public License along with
 * this program. If not, see <http://www.gnu.org/licenses/>.
 */

#include "mapobjectmodel.h"

#include "changemapobject.h"
#include "grouplayer.h"
#include "layermodel.h"
#include "map.h"
#include "mapdocument.h"
#include "mapobject.h"
#include "objectgroup.h"
#include "renamelayer.h"

#include <QApplication>
#include <QStyle>

using namespace Tiled;
using namespace Tiled::Internal;

MapObjectModel::MapObjectModel(QObject *parent):
    QAbstractItemModel(parent),
    mMapDocument(nullptr),
    mMap(nullptr),
    mObjectGroupIcon(QLatin1String(":/images/16x16/layer-object.png"))
{
    mObjectGroupIcon.addFile(QLatin1String(":images/32x32/layer-object.png"));
}

QModelIndex MapObjectModel::index(int row, int column,
                                  const QModelIndex &parent) const
{
    if (ObjectGroup *objectGroup = toObjectGroup(parent)) {
        if (row < objectGroup->objectCount())
            return createIndex(row, column, objectGroup->objectAt(row));
        return QModelIndex();
    }

    GroupLayer *parentLayer = toGroupLayer(parent); // may be nullptr
    const QList<Layer *> &layers = filteredChildLayers(parentLayer);

    if (row < layers.size())
        return createIndex(row, column, layers.at(row));

    return QModelIndex();
}

QModelIndex MapObjectModel::parent(const QModelIndex &index) const
{
    if (!index.isValid())
        return QModelIndex();

    Object *object = static_cast<Object*>(index.internalPointer());
    switch (object->typeId()) {
    case Object::LayerType:
        if (Layer *layer = static_cast<Layer*>(object)->parentLayer())
            return this->index(layer);
        break;
    case Object::MapObjectType:
        return this->index(static_cast<MapObject*>(object)->objectGroup());
    default:
        break;
    }

    return QModelIndex();
}

int MapObjectModel::rowCount(const QModelIndex &parent) const
{
    if (!mMapDocument)
        return 0;
    if (!parent.isValid())
        return filteredChildLayers(nullptr).size();

    Object *object = static_cast<Object*>(parent.internalPointer());
    if (object->typeId() == Object::LayerType) {
        Layer *layer = static_cast<Layer*>(object);
        switch (layer->layerType()) {
        case Layer::GroupLayerType:
            return filteredChildLayers(static_cast<GroupLayer*>(layer)).size();
        case Layer::ObjectGroupType:
            return static_cast<ObjectGroup*>(layer)->objectCount();
        default:
            break;
        }
    }
    return 0;
}

int MapObjectModel::columnCount(const QModelIndex &parent) const
{
    Q_UNUSED(parent)
    return 2; // MapObject name|type
}

QVariant MapObjectModel::data(const QModelIndex &index, int role) const
{
    if (MapObject *mapObject = toMapObject(index)) {
        switch (role) {
        case Qt::DisplayRole:
        case Qt::EditRole:
            return index.column() ? mapObject->type() : mapObject->name();
        case Qt::DecorationRole:
            return QVariant(); // no icon -> maybe the color?
        case Qt::CheckStateRole:
            if (index.column() > 0)
                return QVariant();
            return mapObject->isVisible() ? Qt::Checked : Qt::Unchecked;
        case OpacityRole:
            return qreal(1);
        default:
            return QVariant();
        }
    }
    if (Layer *layer = toLayer(index)) {
        switch (role) {
        case Qt::DisplayRole:
        case Qt::EditRole:
            return index.column() ? QVariant() : layer->name();
        case Qt::DecorationRole:
            if (index.column() == 0) {
                if (layer->isObjectGroup())
                    return mObjectGroupIcon;
                else
                    return QApplication::style()->standardIcon(QStyle::SP_DirIcon);
            }
            return QVariant();
        case Qt::CheckStateRole:
            if (index.column() > 0)
                return QVariant();
            return layer->isVisible() ? Qt::Checked : Qt::Unchecked;
        case OpacityRole:
            return layer->opacity();
        default:
            return QVariant();
        }
    }
    return QVariant();
}

bool MapObjectModel::setData(const QModelIndex &index, const QVariant &value,
                             int role)
{
    if (MapObject *mapObject = toMapObject(index)) {
        switch (role) {
        case Qt::CheckStateRole: {
            Qt::CheckState c = static_cast<Qt::CheckState>(value.toInt());
            const bool visible = (c == Qt::Checked);
            if (visible != mapObject->isVisible()) {
                QUndoCommand *command = new SetMapObjectVisible(mMapDocument,
                                                                mapObject,
                                                                visible);
                mMapDocument->undoStack()->push(command);
            }
            return true;
        }
        case Qt::EditRole: {
            const QString s = value.toString();
            if (index.column() == 0 && s != mapObject->name()) {
                QUndoStack *undo = mMapDocument->undoStack();
                undo->beginMacro(tr("Change Object Name"));
                undo->push(new ChangeMapObject(mMapDocument, mapObject,
                                               s, mapObject->type()));
                undo->endMacro();
            }
            if (index.column() == 1 && s != mapObject->type()) {
                QUndoStack *undo = mMapDocument->undoStack();
                undo->beginMacro(tr("Change Object Type"));
                undo->push(new ChangeMapObject(mMapDocument, mapObject,
                                               mapObject->name(), s));
                undo->endMacro();
            }
            return true;
        }
        }
        return false;
    }
    if (Layer *layer = toLayer(index)) {
        switch (role) {
        case Qt::CheckStateRole: {
            LayerModel *layerModel = mMapDocument->layerModel();
            layerModel->setData(layerModel->index(layer), value, role);
            return true;
        }
        case Qt::EditRole: {
            const QString newName = value.toString();
            if (layer->name() != newName) {
                RenameLayer *rename = new RenameLayer(mMapDocument, layer,
                                                      newName);
                mMapDocument->undoStack()->push(rename);
            }
            return true;
        }
        }
        return false;
    }
    return false;
}

Qt::ItemFlags MapObjectModel::flags(const QModelIndex &index) const
{
    Qt::ItemFlags rc = QAbstractItemModel::flags(index);
    if (index.column() == 0)
        rc |= Qt::ItemIsUserCheckable | Qt::ItemIsEditable;
    else if (toMapObject(index))
        rc |= Qt::ItemIsEditable; // MapObject type
    return rc;
}

QVariant MapObjectModel::headerData(int section, Qt::Orientation orientation,
                                    int role) const
{
    if (role == Qt::DisplayRole && orientation == Qt::Horizontal) {
        switch (section) {
        case 0: return tr("Name");
        case 1: return tr("Type");
        }
    }
    return QVariant();
}

QModelIndex MapObjectModel::index(Layer *layer) const
{
    Q_ASSERT(layer->isObjectGroup() || layer->isGroupLayer());
    const int row = filteredChildLayers(layer->parentLayer()).indexOf(layer);
    return createIndex(row, 0, layer);
}

QModelIndex MapObjectModel::index(MapObject *mapObject, int column) const
{
    const int row = mapObject->objectGroup()->objects().indexOf(mapObject);
    return createIndex(row, column, mapObject);
}

Layer *MapObjectModel::toLayer(const QModelIndex &index) const
{
    if (!index.isValid())
        return nullptr;

    Object *object = static_cast<Object*>(index.internalPointer());
    if (object->typeId() == Object::LayerType)
        return static_cast<Layer*>(object);

    return nullptr;
}

MapObject *MapObjectModel::toMapObject(const QModelIndex &index) const
{
    if (!index.isValid())
        return nullptr;

    Object *object = static_cast<Object*>(index.internalPointer());
    if (object->typeId() == Object::MapObjectType)
        return static_cast<MapObject*>(object);

    return nullptr;
}

ObjectGroup *MapObjectModel::toObjectGroup(const QModelIndex &index) const
{
    if (Layer *layer = toLayer(index))
        return layer->asObjectGroup();
    return nullptr;
}

GroupLayer *MapObjectModel::toGroupLayer(const QModelIndex &index) const
{
    if (Layer *layer = toLayer(index))
        return layer->asGroupLayer();
    return nullptr;
}

ObjectGroup *MapObjectModel::toObjectGroupContext(const QModelIndex &index) const
{
    if (!index.isValid())
        return nullptr;

    Object *object = static_cast<Object*>(index.internalPointer());
    if (object->typeId() == Object::LayerType) {
        if (auto objectGroup = static_cast<Layer*>(object)->asObjectGroup())
            return objectGroup;
    } else if (object->typeId() == Object::MapObjectType) {
        return static_cast<MapObject*>(object)->objectGroup();
    }

    return nullptr;
}

void MapObjectModel::setMapDocument(MapDocument *mapDocument)
{
    if (mMapDocument == mapDocument)
        return;

    if (mMapDocument)
        mMapDocument->disconnect(this);

    beginResetModel();
    mMapDocument = mapDocument;
    mMap = nullptr;

    mFilteredLayers.clear();

    if (mMapDocument) {
        mMap = mMapDocument->map();

        connect(mMapDocument, &MapDocument::layerAdded,
                this, &MapObjectModel::layerAdded);
        connect(mMapDocument, &MapDocument::layerChanged,
                this, &MapObjectModel::layerChanged);
        connect(mMapDocument, &MapDocument::layerAboutToBeRemoved,
                this, &MapObjectModel::layerAboutToBeRemoved);
    }

    endResetModel();
}

<<<<<<< HEAD
void MapObjectModel::layerAdded(int index)
{
    Layer *layer = mMap->layerAt(index);
    if (ObjectGroup *og = layer->asObjectGroup()) {
        if (!mGroups.contains(og)) {
            ObjectGroup *prev = nullptr;
            for (index = index - 1; index >= 0; --index)
                if ((prev = mMap->layerAt(index)->asObjectGroup()))
                    break;
            index = prev ? mObjectGroups.indexOf(prev) + 1 : 0;
            beginInsertRows(QModelIndex(), index, index);
            mObjectGroups.insert(index, og);
            mGroups.insert(og, new ObjectOrGroup(og));
            for (MapObject *o : og->objects()) {
                if (!mObjects.contains(o))
                    mObjects.insert(o, new ObjectOrGroup(o));
=======
void MapObjectModel::layerAdded(Layer *layer)
{
    if (layer->isObjectGroup() || layer->isGroupLayer()) {
        const auto &siblings = layer->siblings();

        Layer *prev = nullptr;
        for (int i = siblings.indexOf(layer) - 1; i >= 0; --i) {
            auto sibling = siblings.at(i);
            if (sibling->isObjectGroup() || sibling->isGroupLayer()) {
                prev = sibling;
                break;
>>>>>>> e6546d44
            }
        }

        auto &filtered = filteredChildLayers(layer->parentLayer());
        int row = prev ? filtered.indexOf(prev) + 1 : 0;

        QModelIndex parent;
        if (layer->parentLayer())
            parent = index(layer->parentLayer());

        beginInsertRows(parent, row, row);
        filtered.insert(row, layer);
        endInsertRows();
    }
}

void MapObjectModel::layerChanged(Layer *layer)
{
    if (layer->isObjectGroup() || layer->isGroupLayer()) {
        QModelIndex index = this->index(layer);
        emit dataChanged(index, index);
    }
}

void MapObjectModel::layerAboutToBeRemoved(GroupLayer *groupLayer, int index)
{
    const auto &layers = groupLayer ? groupLayer->layers() : mMap->layers();
    Layer *layer = layers.at(index);

    if (layer->isObjectGroup() || layer->isGroupLayer()) {
        auto &filtered = filteredChildLayers(groupLayer);
        const int row = filtered.indexOf(layer);

        QModelIndex parent = groupLayer ? this->index(groupLayer) : QModelIndex();

        beginRemoveRows(parent, row, row);
        filtered.removeAt(row);
        endRemoveRows();
    }
}

QList<Layer *> &MapObjectModel::filteredChildLayers(GroupLayer *parentLayer) const
{
    if (!mFilteredLayers.contains(parentLayer)) {
        QList<Layer*> &filtered = mFilteredLayers[parentLayer];
        const auto &layers = parentLayer ? parentLayer->layers() : mMap->layers();
        for (Layer *layer : layers)
            if (layer->isObjectGroup() || layer->isGroupLayer())
                filtered.append(layer);
        return filtered;
    }

    return mFilteredLayers[parentLayer];
}

void MapObjectModel::insertObject(ObjectGroup *og, int index, MapObject *o)
{
    const int row = (index >= 0) ? index : og->objectCount();
    beginInsertRows(this->index(og), row, row);
    og->insertObject(row, o);
    endInsertRows();
    emit objectsAdded(QList<MapObject*>() << o);
}

int MapObjectModel::removeObject(ObjectGroup *og, MapObject *o)
{
    QList<MapObject*> objects;
    objects << o;

    const int row = og->objects().indexOf(o);
    beginRemoveRows(index(og), row, row);
    og->removeObjectAt(row);
    endRemoveRows();
    emit objectsRemoved(objects);
    return row;
}

void MapObjectModel::moveObjects(ObjectGroup *og, int from, int to, int count)
{
    const QModelIndex parent = index(og);
    if (!beginMoveRows(parent, from, from + count - 1, parent, to)) {
        Q_ASSERT(false); // The code should never attempt this
        return;
    }

    og->moveObjects(from, to, count);
    endMoveRows();
}

// ObjectGroup color changed
// FIXME: layerChanged should let the scene know that objects need redrawing
void MapObjectModel::emitObjectsChanged(const QList<MapObject *> &objects)
{
    if (objects.isEmpty())
        return;

    emit objectsChanged(objects);
}

void MapObjectModel::setObjectName(MapObject *o, const QString &name)
{
    if (o->name() == name)
        return;

    o->setName(name);
    QModelIndex index = this->index(o);
    emit dataChanged(index, index);
    emit objectsChanged(QList<MapObject*>() << o);
}

void MapObjectModel::setObjectType(MapObject *o, const QString &type)
{
    if (o->type() == type)
        return;

    o->setType(type);
    QModelIndex index = this->index(o, 1);
    emit dataChanged(index, index);

    QList<MapObject*> objects = QList<MapObject*>() << o;
    emit objectsChanged(objects);
    emit objectsTypeChanged(objects);
}

void MapObjectModel::setObjectPolygon(MapObject *o, const QPolygonF &polygon)
{
    if (o->polygon() == polygon)
        return;

    o->setPolygon(polygon);
    emit objectsChanged(QList<MapObject*>() << o);
}

void MapObjectModel::setObjectPosition(MapObject *o, const QPointF &pos)
{
    if (o->position() == pos)
        return;

    o->setPosition(pos);
    emit objectsChanged(QList<MapObject*>() << o);
}

void MapObjectModel::setObjectSize(MapObject *o, const QSizeF &size)
{
    if (o->size() == size)
        return;

    o->setSize(size);
    emit objectsChanged(QList<MapObject*>() << o);
}

void MapObjectModel::setObjectRotation(MapObject *o, qreal rotation)
{
    if (o->rotation() == rotation)
        return;

    o->setRotation(rotation);
    emit objectsChanged(QList<MapObject*>() << o);
}

void MapObjectModel::setObjectVisible(MapObject *o, bool visible)
{
    if (o->isVisible() == visible)
        return;

    o->setVisible(visible);
    QModelIndex index = this->index(o);
    emit dataChanged(index, index);
    emit objectsChanged(QList<MapObject*>() << o);
}<|MERGE_RESOLUTION|>--- conflicted
+++ resolved
@@ -332,24 +332,6 @@
     endResetModel();
 }
 
-<<<<<<< HEAD
-void MapObjectModel::layerAdded(int index)
-{
-    Layer *layer = mMap->layerAt(index);
-    if (ObjectGroup *og = layer->asObjectGroup()) {
-        if (!mGroups.contains(og)) {
-            ObjectGroup *prev = nullptr;
-            for (index = index - 1; index >= 0; --index)
-                if ((prev = mMap->layerAt(index)->asObjectGroup()))
-                    break;
-            index = prev ? mObjectGroups.indexOf(prev) + 1 : 0;
-            beginInsertRows(QModelIndex(), index, index);
-            mObjectGroups.insert(index, og);
-            mGroups.insert(og, new ObjectOrGroup(og));
-            for (MapObject *o : og->objects()) {
-                if (!mObjects.contains(o))
-                    mObjects.insert(o, new ObjectOrGroup(o));
-=======
 void MapObjectModel::layerAdded(Layer *layer)
 {
     if (layer->isObjectGroup() || layer->isGroupLayer()) {
@@ -361,7 +343,6 @@
             if (sibling->isObjectGroup() || sibling->isGroupLayer()) {
                 prev = sibling;
                 break;
->>>>>>> e6546d44
             }
         }
 
