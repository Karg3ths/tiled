--- conflicted
+++ resolved
@@ -35,7 +35,6 @@
 
 public:
     CreatePolygonObjectTool(QObject *parent);
-<<<<<<< HEAD
     ~CreatePolygonObjectTool() override;
 
     void activate(MapScene *scene) override;
@@ -50,11 +49,6 @@
 
     void extend(MapObject *mapObject, bool extendingFirst);
 
-=======
-
-    void languageChanged() override;
-
->>>>>>> 4aaf8834
 protected:
     void mouseMovedWhileCreatingObject(const QPointF &pos,
                                        Qt::KeyboardModifiers modifiers) override;
@@ -64,7 +58,6 @@
     MapObject *createNewMapObject() override;
     void cancelNewMapObject() override;
     void finishNewMapObject() override;
-<<<<<<< HEAD
     MapObject *clearNewMapObjectItem() override;
 
 private slots:
@@ -84,6 +77,8 @@
         ExtendingAtEnd,
     };
 
+    void languageChangedImpl();
+
     void finishExtendingMapObject();
     void abortExtendingMapObject();
 
@@ -102,11 +97,6 @@
     QList<PointHandle*> mHandles;
     PointHandle *mHoveredHandle;
     PointHandle *mClickedHandle;
-=======
-
-private:
-    void languageChangedImpl();
->>>>>>> 4aaf8834
 };
 
 } // namespace Internal
