--- conflicted
+++ resolved
@@ -388,20 +388,16 @@
                this, &ObjectSelectionTool::objectsRemoved);
 
     mMousePressed = false;
-<<<<<<< HEAD
     mHoveredObject = nullptr;
-
-    mapDocument()->setHoveredMapObject(nullptr);
-=======
-    mHoveredObjectItem = nullptr;
-    mClickedObjectItem = nullptr;
+    mClickedObject = nullptr;
 
     // This aborts any in-progress action, mainly to avoid crashing.
     // TODO: This can leave the objects in a modified state without a proper
     // undo command, so a proper "cancel" action should be implemented.
     mAction = NoAction;
     mMovingObjects.clear();
->>>>>>> 04841d9d
+
+    mapDocument()->setHoveredMapObject(nullptr);
 
     AbstractObjectTool::deactivate(scene);
 }
