--- conflicted
+++ resolved
@@ -218,12 +218,10 @@
     delete mStamp;
     mStamp = stamp;
 
-<<<<<<< HEAD
     if (mIsRandom)
         updateRandomList();
-=======
+
     tilePositionChanged(tilePosition());
->>>>>>> fbe39bd5
 }
 
 void BucketFillTool::clearOverlay()
