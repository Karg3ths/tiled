include(../../tiled.pri)
include(../libtiled/libtiled.pri)
include(../qtpropertybrowser/src/qtpropertybrowser.pri)

TEMPLATE = app
TARGET = tiled
target.path = $${PREFIX}/bin
INSTALLS += target
win32 {
    DESTDIR = ../..
} else {
    DESTDIR = ../../bin
}

greaterThan(QT_MAJOR_VERSION, 4) {
    QT += widgets
}
contains(QT_CONFIG, opengl): QT += opengl

DEFINES += QT_NO_CAST_FROM_ASCII \
    QT_NO_CAST_TO_ASCII

macx {
    QMAKE_LIBDIR += $$OUT_PWD/../../bin/Tiled.app/Contents/Frameworks
    LIBS += -framework Foundation
} else:win32 {
    LIBS += -L$$OUT_PWD/../../lib
} else {
    QMAKE_LIBDIR = $$OUT_PWD/../../lib $$QMAKE_LIBDIR
}

# Make sure the Tiled executable can find libtiled
!win32:!macx:contains(RPATH, yes) {
    QMAKE_RPATHDIR += \$\$ORIGIN/../lib

    # It is not possible to use ORIGIN in QMAKE_RPATHDIR, so a bit manually
    QMAKE_LFLAGS += -Wl,-z,origin \'-Wl,-rpath,$$join(QMAKE_RPATHDIR, ":")\'
    QMAKE_RPATHDIR =
}

SOURCES += aboutdialog.cpp \
    abstractobjecttool.cpp \
    abstracttiletool.cpp \
    abstracttool.cpp \
    addremovelayer.cpp \
    addremovemapobject.cpp \
    addremoveterrain.cpp \
    addremovetileset.cpp \
    automapper.cpp \
    automapperwrapper.cpp \
    automappingmanager.cpp \
    automappingutils.cpp  \
    brushitem.cpp \
    bucketfilltool.cpp \
    changeimagelayerproperties.cpp \
    changelayer.cpp \
    changemapobject.cpp \
    changemapproperties.cpp \
    changeobjectgroupproperties.cpp \
    changepolygon.cpp \
    changeproperties.cpp \
    changetileselection.cpp \
    changetileterrain.cpp \
    clipboardmanager.cpp \
    colorbutton.cpp \
    commandbutton.cpp \
    command.cpp \
    commanddatamodel.cpp \
    commanddialog.cpp \
    commandlineparser.cpp \
    createobjecttool.cpp \
    documentmanager.cpp \
    editpolygontool.cpp \
    editterraindialog.cpp \
    eraser.cpp \
    erasetiles.cpp \
    fileedit.cpp \
    filesystemwatcher.cpp \
    filltiles.cpp \
    flipmapobjects.cpp \
    geometry.cpp \
    imagelayeritem.cpp \
    languagemanager.cpp \
    layerdock.cpp \
    layermodel.cpp \
    main.cpp \
    mainwindow.cpp \
    mapdocumentactionhandler.cpp \
    mapdocument.cpp \
    mapobjectitem.cpp \
    mapobjectmodel.cpp \
    mapscene.cpp \
    mapsdock.cpp \
    mapview.cpp \
    minimap.cpp \
    minimapdock.cpp \
    movelayer.cpp \
    movemapobject.cpp \
    movemapobjecttogroup.cpp \
    movetileset.cpp \
    newmapdialog.cpp \
    newtilesetdialog.cpp \
    objectgroupitem.cpp \
    objectsdock.cpp \
    objectselectiontool.cpp \
    objecttypes.cpp \
    objecttypesmodel.cpp \
    offsetlayer.cpp \
    offsetmapdialog.cpp \
    painttilelayer.cpp \
    pluginmanager.cpp \
    preferences.cpp \
    preferencesdialog.cpp \
    propertiesdock.cpp \
    propertybrowser.cpp \
    quickstampmanager.cpp \
    renamelayer.cpp \
    renameterrain.cpp \
    renametileset.cpp \
    resizedialog.cpp \
    resizehelper.cpp \
    resizelayer.cpp \
    resizemap.cpp \
    resizemapobject.cpp \
    rotatemapobject.cpp \
    saveasimagedialog.cpp \
    selectionrectangle.cpp \
    stampbrush.cpp \
    terrainbrush.cpp \
    terraindock.cpp \
    terrainmodel.cpp \
    terrainview.cpp \
    tiledapplication.cpp \
    tilelayeritem.cpp \
    tilepainter.cpp \
    tileselectionitem.cpp \
    tileselectiontool.cpp \
    tilesetdock.cpp \
    tilesetmanager.cpp \
    tilesetmodel.cpp \
    tilesetview.cpp \
    tmxmapreader.cpp \
    tmxmapwriter.cpp \
    toolmanager.cpp \
    undodock.cpp \
    utils.cpp \
<<<<<<< HEAD
    varianteditorfactory.cpp \
    variantpropertymanager.cpp \
    zoomable.cpp
=======
    zoomable.cpp \
    consoledock.cpp
>>>>>>> d3ae0744

HEADERS += aboutdialog.h \
    abstractobjecttool.h \
    abstracttiletool.h \
    abstracttool.h \
    addremovelayer.h \
    addremovemapobject.h \
    addremoveterrain.h \
    addremovetileset.h \
    automapper.h \
    automapperwrapper.h \
    automappingmanager.h \
    automappingutils.h \
    brushitem.h \
    bucketfilltool.h \
    changeimagelayerproperties.h\
    changelayer.h \
    changemapobject.h \
    changemapproperties.h \
    changeobjectgroupproperties.h \
    changepolygon.h \
    changeproperties.h \
    changetileselection.h \
    changetileterrain.h \
    clipboardmanager.h \
    colorbutton.h \
    commandbutton.h \
    commanddatamodel.h \
    commanddialog.h \
    command.h \
    commandlineparser.h \
    createobjecttool.h \
    documentmanager.h \
    editpolygontool.h \
    editterraindialog.h \
    eraser.h \
    erasetiles.h \
    fileedit.h \
    filesystemwatcher.h \
    filltiles.h \
    flipmapobjects.h \
    geometry.h \
    imagelayeritem.h \
    languagemanager.h \
    layerdock.h \
    layermodel.h \
    macsupport.h \
    mainwindow.h \
    mapdocumentactionhandler.h \
    mapdocument.h \
    mapobjectitem.h \
    mapobjectmodel.h \
    mapscene.h \
    mapsdock.h \
    mapview.h \
    minimap.h \
    minimapdock.h \
    movelayer.h \
    movemapobject.h \
    movemapobjecttogroup.h \
    movetileset.h \
    newmapdialog.h \
    newtilesetdialog.h \
    objectgroupitem.h \
    objectsdock.h \
    objectselectiontool.h \
    objecttypes.h \
    objecttypesmodel.h \
    offsetlayer.h \
    offsetmapdialog.h \
    painttilelayer.h \
    pluginmanager.h \
    preferencesdialog.h \
    preferences.h \
    propertiesdock.h \
    propertybrowser.h \
    quickstampmanager.h \
    rangeset.h \
    renamelayer.h \
    renameterrain.h \
    renametileset.h \
    resizedialog.h \
    resizehelper.h \
    resizelayer.h \
    resizemap.h \
    resizemapobject.h \
    rotatemapobject.h \
    saveasimagedialog.h \
    selectionrectangle.h \
    stampbrush.h \
    terrainbrush.h \
    terraindock.h \
    terrainmodel.h \
    terrainview.h \
    tiledapplication.h \
    tilelayeritem.h \
    tilepainter.h \
    tileselectionitem.h \
    tileselectiontool.h \
    tilesetdock.h \
    tilesetmanager.h \
    tilesetmodel.h \
    tilesetview.h \
    tmxmapreader.h \
    tmxmapwriter.h \
    toolmanager.h \
    undocommands.h \
    undodock.h \
    utils.h \
<<<<<<< HEAD
    varianteditorfactory.h \
    variantpropertymanager.h \
    zoomable.h
=======
    zoomable.h \
    consoledock.h
>>>>>>> d3ae0744

macx {
    OBJECTIVE_SOURCES += macsupport.mm
}

FORMS += aboutdialog.ui \
    commanddialog.ui \
    mainwindow.ui \
    newmapdialog.ui \
    newtilesetdialog.ui \
    offsetmapdialog.ui \
    preferencesdialog.ui \
    resizedialog.ui \
    saveasimagedialog.ui\
    editterraindialog.ui

icon32.path = $${PREFIX}/share/icons/hicolor/32x32/apps/
icon32.files += images/32x32/tiled.png
INSTALLS += icon32

icon16.path = $${PREFIX}/share/icons/hicolor/16x16/apps/
icon16.files += images/16x16/tiled.png
INSTALLS += icon16

iconscalable.path = $${PREFIX}/share/icons/hicolor/scalable/apps/
iconscalable.files += images/scalable/tiled.svg
INSTALLS += iconscalable

mimeicon16.path = $${PREFIX}/share/icons/hicolor/16x16/mimetypes/
mimeicon16.files += images/16x16/application-x-tiled.png
INSTALLS += mimeicon16

mimeicon32.path = $${PREFIX}/share/icons/hicolor/32x32/mimetypes/
mimeicon32.files += images/32x32/application-x-tiled.png
INSTALLS += mimeicon32

mimeiconscalable.path = $${PREFIX}/share/icons/hicolor/scalable/mimetypes/
mimeiconscalable.files += images/scalable/application-x-tiled.svg
INSTALLS += mimeiconscalable

mimeinfofile.path = $${PREFIX}/share/mime/packages/
mimeinfofile.files += ../../docs/mime/tiled.xml
INSTALLS += mimeinfofile

desktopfile.path = $${PREFIX}/share/applications/
desktopfile.files += ../../docs/tiled.desktop
INSTALLS += desktopfile

manpage.path = $${PREFIX}/share/man/man1/
manpage.files += ../../docs/tiled.1
INSTALLS += manpage

RESOURCES += tiled.qrc
macx {
    TARGET = Tiled
    QMAKE_INFO_PLIST = Info.plist
    ICON = images/tiled-icon-mac.icns
}
win32 {
    RC_FILE = tiled.rc
}
win32:INCLUDEPATH += .
contains(CONFIG, static) {
    DEFINES += STATIC_BUILD
    QTPLUGIN += qgif \
        qjpeg \
        qtiff
}<|MERGE_RESOLUTION|>--- conflicted
+++ resolved
@@ -144,14 +144,10 @@
     toolmanager.cpp \
     undodock.cpp \
     utils.cpp \
-<<<<<<< HEAD
     varianteditorfactory.cpp \
     variantpropertymanager.cpp \
-    zoomable.cpp
-=======
     zoomable.cpp \
     consoledock.cpp
->>>>>>> d3ae0744
 
 HEADERS += aboutdialog.h \
     abstractobjecttool.h \
@@ -261,14 +257,10 @@
     undocommands.h \
     undodock.h \
     utils.h \
-<<<<<<< HEAD
     varianteditorfactory.h \
     variantpropertymanager.h \
-    zoomable.h
-=======
     zoomable.h \
     consoledock.h
->>>>>>> d3ae0744
 
 macx {
     OBJECTIVE_SOURCES += macsupport.mm
