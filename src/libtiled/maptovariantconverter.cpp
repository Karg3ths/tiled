--- conflicted
+++ resolved
@@ -268,8 +268,6 @@
     return tilesetVariant;
 }
 
-<<<<<<< HEAD
-=======
 QVariant MapToVariantConverter::toVariant(const WangSet &wangSet) const
 {
     QVariantMap wangSetVariant;
@@ -328,33 +326,6 @@
     return colorVariant;
 }
 
-QVariant MapToVariantConverter::toVariant(const Properties &properties) const
-{
-    QVariantMap variantMap;
-
-    Properties::const_iterator it = properties.constBegin();
-    Properties::const_iterator it_end = properties.constEnd();
-    for (; it != it_end; ++it) {
-        const QVariant value = toExportValue(it.value(), mMapDir);
-        variantMap[it.key()] = value;
-    }
-
-    return variantMap;
-}
-
-QVariant MapToVariantConverter::propertyTypesToVariant(const Properties &properties) const
-{
-    QVariantMap variantMap;
-
-    Properties::const_iterator it = properties.constBegin();
-    Properties::const_iterator it_end = properties.constEnd();
-    for (; it != it_end; ++it)
-        variantMap[it.key()] = typeToName(it.value().userType());
-
-    return variantMap;
-}
-
->>>>>>> ff0c3fbf
 QVariant MapToVariantConverter::toVariant(const QList<Layer *> &layers,
                                           Map::LayerDataFormat format) const
 {
